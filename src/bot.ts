--- conflicted
+++ resolved
@@ -272,10 +272,6 @@
         }
 
         try {
-<<<<<<< HEAD
-            const orderExists = await this.checkOrderExists(orderPubkey, "withdraw");
-            if (!orderExists) {
-=======
             await retryWithBackoff(
                 async () => {
                     await this.fillWithdraw(orderPubkey, order);
@@ -294,13 +290,8 @@
         const quartzClient = await this.quartzClientPromise;
 
         try {
-            const endpoint = buildEndpointURL(`${config.INTERNAL_API_URL}/data/order/withdraw`, {
-                publicKey: orderPubkey.toBase58()
-            });
-            const orderResponse = await fetchAndParse<{order: WithdrawOrderResponse | null}>(endpoint);
-
-            if (orderResponse.order === null) {
->>>>>>> a91f8f1e
+            const accountExists = await this.checkOrderExists(orderPubkey, "withdraw");
+            if (!accountExists) {
                 this.logger.info(`Withdraw order ${orderPubkey.toBase58()} no longer exists on chain, skipping...`);
                 return;
             }
@@ -337,14 +328,10 @@
                     .catch(() => [error]);
 
                 const logsString = logs.join("\n");
-<<<<<<< HEAD
-                const ACCOUNT_DOES_NOT_EXIST_ERROR = `Error: Account does not exist or has no data ${orderPubkey.toBase58()}`;
-                const INSUFFICIENT_COLLATERAL_ERROR = "\nProgram log: Error Insufficient collateral thrown at programs/drift/src/state/user.rs:596\nProgram log: User attempting to withdraw where total_collateral";
-=======
                 const INSUFFICIENT_COLLATERAL_ERROR = "\nProgram log: Error Insufficient collateral thrown at programs/drift/src/state/user.rs:598\nProgram log: User attempting to withdraw where total_collateral";
                 const INSUFFICIENT_BALANCE_ERROR = "\"Program dRiftyHA39MWEi3m9aunc5MzRF1JYuBsbn6VPcn33UH invoke [2]\",\n \"Program log: Instruction: Deposit\",\n \"Program log: AnchorError occurred. Error Code: InsufficientDeposit. Error Number: 6002. Error Message: Insufficient deposit.\"";
->>>>>>> a91f8f1e
                 const DAILY_WITHDRAW_LIMIT_ERROR = "\nProgram log: AnchorError occurred. Error Code: DailyWithdrawLimit. Error Number: 6128. Error Message: DailyWithdrawLimit.\nProgram dRiftyHA39MWEi3m9aunc5MzRF1JYuBsbn6VPcn33UH";
+                const ACCOUNT_DOES_NOT_EXIST_ERROR = `Error: Account does not exist or has no data ${orderPubkey.toBase58()}`;
 
                 if (logsString.includes(INSUFFICIENT_COLLATERAL_ERROR) || logsString.includes(INSUFFICIENT_BALANCE_ERROR)) {
                     this.logger.info(`Insufficient collateral error for order ${orderPubkey.toBase58()}, skipping...`);
@@ -356,7 +343,6 @@
                     return;
                 }
 
-<<<<<<< HEAD
                 if (logsString.includes(ACCOUNT_DOES_NOT_EXIST_ERROR)) {
                     const accountExists = await this.checkOrderExists(orderPubkey, "withdraw");
                     if (!accountExists) {
@@ -365,11 +351,7 @@
                     }
                 }
 
-                this.logger.error(`Error sending transaction for order ${orderPubkey.toBase58()}: ${logs.join("\n")}`);
-                return;
-=======
                 throw new Error(logs.join("\n"));
->>>>>>> a91f8f1e
             }
 
             throw error;
@@ -389,10 +371,6 @@
         }
 
         try {
-<<<<<<< HEAD
-            const orderExists = await this.checkOrderExists(orderPubkey, "spend-limits");
-            if (!orderExists) {
-=======
             await retryWithBackoff(
                 async () => {
                     await this.fillSpendLimit(orderPubkey, order);
@@ -411,13 +389,8 @@
         const quartzClient = await this.quartzClientPromise;
         
         try {
-            const endpoint = buildEndpointURL(`${config.INTERNAL_API_URL}/data/order/spend-limits`, {
-                publicKey: orderPubkey.toBase58()
-            });
-            const orderResponse = await fetchAndParse<{order: SpendLimitsOrderResponse | null}>(endpoint);
-
-            if (orderResponse.order === null) {
->>>>>>> a91f8f1e
+            const accountExists = await this.checkOrderExists(orderPubkey, "spend-limits");
+            if (!accountExists) {
                 this.logger.info(`Spend limit order ${orderPubkey.toBase58()} no longer exists on chain, skipping...`);
                 return;
             }
@@ -442,7 +415,6 @@
                 const logs = await error.getLogs(this.connection)
                     .catch(() => [error]);
 
-<<<<<<< HEAD
                 const logsString = logs.join("\n");
                 const ACCOUNT_DOES_NOT_EXIST_ERROR = `Error: Account does not exist or has no data ${orderPubkey.toBase58()}`;
                 if (logsString.includes(ACCOUNT_DOES_NOT_EXIST_ERROR)) {
@@ -453,11 +425,7 @@
                     }
                 }
 
-                this.logger.error(`Error sending transaction for order ${orderPubkey.toBase58()}: ${logs.join("\n")}`);
-                return;
-=======
                 throw new Error(logs.join("\n"));
->>>>>>> a91f8f1e
             }
             throw new Error(`${orderPubkey.toBase58()}: ${JSON.stringify(error)}`);
         }
